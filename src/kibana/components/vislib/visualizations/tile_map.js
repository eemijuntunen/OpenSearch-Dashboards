--- conflicted
+++ resolved
@@ -128,7 +128,6 @@
             mapCenter = self._attr.mapCenter = map.getCenter();
           });
 
-<<<<<<< HEAD
           map.on('draw:created', function (e) {
             var drawType = e.layerType;
             if (!self.events.dispatch[drawType]) return;
@@ -152,17 +151,6 @@
             });
           });
 
-
-          map.on('zoomend', function (e) {
-            var mapInfo = {
-              zoom: map.getZoom(),
-              zoomPct: map.getZoom() / 18
-            };
-            self.events.dispatch.mapZoomEnd(mapInfo);
-          });
-
-=======
->>>>>>> 83bc71f6
           // add label for splits
           if (mapData.properties.label) {
             self.addLabel(mapData.properties.label, map);
