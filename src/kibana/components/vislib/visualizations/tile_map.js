define(function (require) {
  return function TileMapFactory(d3, Private, config) {
    var _ = require('lodash');
    var $ = require('jquery');
    var L = require('leaflet');
    require('leaflet-heat');
    require('leaflet-draw');

    var Dispatch = Private(require('components/vislib/lib/dispatch'));
    var Chart = Private(require('components/vislib/visualizations/_chart'));

    require('css!components/vislib/styles/main');

    var defaultMapCenter = [15, 5];
    var defaultMapZoom = 2;

    /**
     * Tile Map Visualization: renders maps
     *
     * @class TileMap
     * @constructor
     * @extends Chart
     * @param handler {Object} Reference to the Handler Class Constructor
     * @param chartEl {HTMLElement} HTML element to which the map will be appended
     * @param chartData {Object} Elasticsearch query results for this map
     */
    _(TileMap).inherits(Chart);
    function TileMap(handler, chartEl, chartData) {
      if (!(this instanceof TileMap)) {
        return new TileMap(handler, chartEl, chartData);
      }

      TileMap.Super.apply(this, arguments);

      // track the map objects
      this.maps = [];

      this.tooltipFormatter = chartData.tooltipFormatter;

      this.events = new Dispatch(handler);

      // add allmin and allmax to geoJson
      var allMinMax = this.getMinMax(handler.data.data);
      chartData.geoJson.properties.allmin = allMinMax.min;
      chartData.geoJson.properties.allmax = allMinMax.max;
    }

    /**
     * Renders tile map
     *
     * @method draw
     * @param selection
     * @return {Function} Creates the map
     */
    TileMap.prototype.draw = function () {
      var self = this;

      // clean up old maps
      self.destroy();

      // clear maps array
      self.maps = [];
      self.popups = [];

      var worldBounds = L.latLngBounds([-90, -220], [90, 220]);

      return function (selection) {

        self._attr.mapZoom = self._attr.mapZoom || defaultMapZoom;
        self._attr.mapCenter = self._attr.mapCenter || defaultMapCenter;

        selection.each(function (data) {

          // add leaflet latLngs to properties for tooltip
          var mapData = self.addLatLng(data.geoJson);

          var div = $(this).addClass('tilemap');
          var tileLayer = L.tileLayer('https://otile{s}-s.mqcdn.com/tiles/1.0.0/map/{z}/{x}/{y}.jpeg', {
            attribution: 'Tiles by <a href="http://www.mapquest.com/">MapQuest</a> &mdash; ' +
              'Map data &copy; <a href="http://openstreetmap.org">OpenStreetMap</a> contributors, ' +
              '<a href="http://creativecommons.org/licenses/by-sa/2.0/">CC-BY-SA</a>',
            subdomains: '1234'
          });

          var drawOptions = {draw: {}};
          _.each(['polyline', 'polygon', 'circle', 'marker', 'rectangle'], function (drawShape) {
            if (!self.events.listenerCount(drawShape)) {
              drawOptions.draw[drawShape] = false;
            } else {
              drawOptions.draw[drawShape] = {
                shapeOptions: {
                  stroke: false,
                  color: '#000'
                }
              };
            }
          });

          var mapOptions = {
            minZoom: 1,
            maxZoom: 18,
            layers: tileLayer,
            center: self._attr.mapCenter,
            zoom: self._attr.mapZoom,
            noWrap: true,
            maxBounds: worldBounds,
            scrollWheelZoom: false,
            fadeAnimation: false,
          };

          var map = L.map(div[0], mapOptions);

          var featureLayer = self.markerType(map, mapData).addTo(map);

          if (data.geoJson.features.length) {
            map.addControl(new L.Control.Draw(drawOptions));
          }

          function saturateTiles() {
            self.saturateTiles();
          }

          tileLayer.on('tileload', saturateTiles);

          map.on('unload', function () {
            tileLayer.off('tileload', saturateTiles);
          });

          map.on('moveend', function setZoomCenter() {
<<<<<<< HEAD
            mapZoom = self._attr.mapZoom = map.getZoom();
            mapCenter = self._attr.mapCenter = map.getCenter();

            map.removeLayer(featureLayer);
=======
            self._attr.mapZoom = map.getZoom();
            self._attr.mapCenter = map.getCenter();

            featureLayer.clearLayers();
>>>>>>> 423954da
            featureLayer = self.markerType(map, mapData).addTo(map);
          });

          map.on('draw:created', function (e) {
            var drawType = e.layerType;
            if (!self.events.listenerCount(drawType)) return;

            // TODO: Different drawTypes need differ info. Need a switch on the object creation
            var bounds = e.layer.getBounds();

            self.events.emit(drawType, {
              e: e,
              data: self.chartData,
              bounds: {
                top_left: {
                  lat: bounds.getNorthWest().lat,
                  lon: bounds.getNorthWest().lng
                },
                bottom_right: {
                  lat: bounds.getSouthEast().lat,
                  lon: bounds.getSouthEast().lng
                }
              }
            });
          });

          map.on('zoomend', function () {
            self.events.emit('mapZoomEnd', {
              data: mapData,
              zoom: map.getZoom()
            });
          });

          // add label for splits
          if (mapData.properties.label) {
            self.addLabel(mapData.properties.label, map);
          }

          if (mapData && mapData.features.length > 0) {
            var fitContainer = L.DomUtil.create('div', 'leaflet-control leaflet-bar leaflet-control-zoom leaflet-control-fit');

            // Add button to fit container to points
            var FitControl = L.Control.extend({
              options: {
                position: 'topleft'
              },
              onAdd: function (map) {
                $(fitContainer).html('<a class="leaflet-control-zoom fa fa-crop" title="Fit Data Bounds"></a>');
                $(fitContainer).on('click', function () {
                  self.fitBounds(map, featureLayer);
                });
                return fitContainer;
              },
              onRemove: function (map) {
                $(fitContainer).off('click');
              }
            });
            map.fitControl = new FitControl();
            map.addControl(map.fitControl);
          } else {
            map.fitControl = undefined;
          }

          self.maps.push(map);
        });
      };
    };

    /**
     * return whether feature is within map bounds
     *
     * @method _filterToMapBounds
     * @param map {Leaflet Object}
     * @return {boolean}
     */
    TileMap.prototype._filterToMapBounds = function (map) {
      return function (feature) {
        var coordinates = feature.geometry.coordinates;
        var p0 = coordinates[0];
        var p1 = coordinates[1];

        return map.getBounds().contains([p1, p0]);
      };
    };

    /**
     * get min and max for all cols, rows of data
     *
     * @method getMaxMin
     * @param data {Object}
     * @return {Object}
     */
    TileMap.prototype.getMinMax = function (data) {
      var min = [];
      var max = [];
      var allData;

      if (data.rows) {
        allData = data.rows;
      } else if (data.columns) {
        allData = data.columns;
      } else {
        allData = [data];
      }

      allData.forEach(function (datum) {
        min.push(datum.geoJson.properties.min);
        max.push(datum.geoJson.properties.max);
      });

      var minMax = {
        min: _.min(min),
        max: _.max(max)
      };

      return minMax;
    };

    /**
     * add Leaflet latLng to mapData properties
     *
     * @method addLatLng
     * @param mapData {geoJson Object}
     * @return mapData {geoJson Object}
     */
    TileMap.prototype.addLatLng = function (mapData) {
      for (var i = 0; i < mapData.features.length; i++) {
        var latLng = L.latLng(mapData.features[i].geometry.coordinates[1], mapData.features[i].geometry.coordinates[0]);
        mapData.features[i].properties.latLng = latLng;
      }

      return mapData;
    };

    /**
     * zoom map to fit all features in featureLayer
     *
     * @method fitBounds
     * @param map {Leaflet Object}
     * @param mapData {geoJson Object}
     * @return {undefined}
     */
<<<<<<< HEAD
    TileMap.prototype.fitBounds = function (map, mapData) {
      map.fitBounds(mapData._latlngs || mapData.getBounds());
=======
    TileMap.prototype.fitBounds = function (map, featureLayer) {
      map.fitBounds(featureLayer.getBounds());
>>>>>>> 423954da
    };

    /**
     * remove css class for desat filters on map tiles
     *
     * @method saturateTiles
     * @return {Leaflet object} featureLayer
     */
    TileMap.prototype.saturateTiles = function () {
      if (!this._attr.isDesaturated) {
        $('img.leaflet-tile-loaded').addClass('filters-off');
      }
    };

    /**
     * Finds nearest feature in mapData to event latlng
     *
     * @method nearestFeature
     * @param point {Leaflet Object}
     * @param mapData {geoJson Object}
     * @return nearestPoint {Leaflet Object}
     */
    TileMap.prototype.nearestFeature = function (point, mapData) {
      var self = this;
      var distance = Infinity;
      var nearest;

      if (point.lng < -180 || point.lng > 180) {
        return;
      }

      for (var i = 0; i < mapData.features.length; i++) {
        var dist = point.distanceTo(mapData.features[i].properties.latLng);
        if (dist < distance) {
          distance = dist;
          nearest = mapData.features[i];
        }
      }
      nearest.properties.eventDistance = distance;

      return nearest;
    };

    /**
     * display tooltip if feature is close enough to event latlng
     *
     * @method tooltipProximity
     * @param latlng {Leaflet Object}
     * @param zoom {Number}
     * @param feature {geoJson Object}
     * @param map {Leaflet Object}
     * @return boolean
     */
    TileMap.prototype.tooltipProximity = function (latlng, zoom, feature, map) {
      if (!feature) {
        return;
      }

      var showTip = false;

      // zoomScale takes map zoom and returns proximity value for tooltip display
      // domain (input values) is map zoom (min 1 and max 18)
      // range (output values) is distance in meters
      // used to compare proximity of event latlng to feature latlng
      var zoomScale = d3.scale.linear()
      .domain([1, 4, 7, 10, 13, 16, 18])
      .range([1000000, 300000, 100000, 15000, 2000, 150, 50]);

      var proximity = zoomScale(zoom);
      var distance = latlng.distanceTo(feature.properties.latLng);

      // maxLngDif is max difference in longitudes
      // to prevent feature tooltip from appearing 360°
      // away from event latlng
      var maxLngDif = 40;
      var lngDif = Math.abs(latlng.lng - feature.properties.latLng.lng);

      if (distance < proximity && lngDif < maxLngDif) {
        showTip = true;
      }

      delete feature.properties.eventDistance;

      var testScale = d3.scale.pow().exponent(0.2)
      .domain([1, 18])
      .range([1500000, 50]);
      return showTip;
    };

    /**
     * Checks if event latlng is within bounds of mapData
     * features and shows tooltip for that feature
     *
     * @method showTooltip
     * @param e {Event}
     * @param map {Leaflet Object}
     * @param mapData {geoJson Object}
     * @return {undefined}
     */
    TileMap.prototype.showTooltip = function (map, feature) {
      var content = this.tooltipFormatter(feature);
      if (!content) {
        return;
      }

      var lat = feature.geometry.coordinates[1];
      var lng = feature.geometry.coordinates[0];
      var latLng = L.latLng(lat, lng);

      L.popup({autoPan: false})
       .setLatLng(latLng)
       .setContent(content)
       .openOn(map);
    };

    /**
     * Switch type of data overlay for map:
     * creates featurelayer from mapData (geoJson)
     *
     * @method markerType
     * @param map {Leaflet Object}
     * @param mapData {geoJson Object}
     * @return {Leaflet object} featureLayer
     */
    TileMap.prototype.markerType = function (map, mapData) {
      var featureLayer;

      if (mapData) {
        if (this._attr.mapType === 'Scaled Circle Markers') {
          featureLayer = this.scaledCircleMarkers(map, mapData);
        } else if (this._attr.mapType === 'Shaded Circle Markers') {
          featureLayer = this.shadedCircleMarkers(map, mapData);
        } else if (this._attr.mapType === 'Shaded Geohash Grid') {
          featureLayer = this.shadedGeohashGrid(map, mapData);
        } else if (this._attr.mapType === 'Heatmap') {
          featureLayer = this.heatMap(map, mapData);
        } else {
          featureLayer = this.scaledCircleMarkers(map, mapData);
        }
      }

      return featureLayer;
    };

    /**
     * Type of data overlay for map:
     * creates featurelayer from mapData (geoJson)
     * with circle markers that are scaled to illustrate values
     *
     * @method scaledCircleMarkers
     * @param map {Leaflet Object}
     * @param mapData {geoJson Object}
     * @return {Leaflet object} featureLayer
     */
    TileMap.prototype.scaledCircleMarkers = function (map, mapData) {
      var self = this;

      // super min and max from all chart data
      var min = mapData.properties.allmin;
      var max = mapData.properties.allmax;

      var radiusScaler = 2.5;

      var featureLayer = L.geoJson(mapData, {
        pointToLayer: function (feature, latlng) {
          var count = feature.properties.count;
          var scaledRadius = self.radiusScale(count, max, feature) * 2;
          return L.circle(latlng, scaledRadius);
        },
        onEachFeature: function (feature, layer) {
          self.bindPopup(feature, layer, map);
        },
        style: function (feature) {
          return self.applyShadingStyle(feature, min, max);
        },
        filter: self._filterToMapBounds(map)
      });

      // add legend
      if (mapData.features.length > 1) {
        self.addLegend(mapData, map);
      }

      return featureLayer;
    };

    /**
     * Type of data overlay for map:
     * creates featurelayer from mapData (geoJson)
     * with circle markers that are shaded to illustrate values
     *
     * @method shadedCircleMarkers
     * @param map {Leaflet Object}
     * @param mapData {geoJson Object}
     * @return {Leaflet object} featureLayer
     */
    TileMap.prototype.shadedCircleMarkers = function (map, mapData) {
      var self = this;

      // super min and max from all chart data
      var min = mapData.properties.allmin;
      var max = mapData.properties.allmax;

      var featureLayer = L.geoJson(mapData, {
        pointToLayer: function (feature, latlng) {
          var count = feature.properties.count;
          var radius = self.geohashMinDistance(feature);
          return L.circle(latlng, radius);
        },
        onEachFeature: function (feature, layer) {
          self.bindPopup(feature, layer, map);
        },
        style: function (feature) {
          return self.applyShadingStyle(feature, min, max);
        },
        filter: self._filterToMapBounds(map)
      });

      // add legend
      if (mapData.features.length > 1) {
        self.addLegend(mapData, map);
      }

      return featureLayer;
    };

    /**
     * Type of data overlay for map:
     * creates featurelayer from mapData (geoJson)
     * with rectangles that show the geohash grid bounds
     *
     * @method geohashGrid
     * @param map {Leaflet Object}
     * @param mapData {geoJson Object}
     * @return {undefined}
     */
    TileMap.prototype.shadedGeohashGrid = function (map, mapData) {
      var self = this;

      // super min and max from all chart data
      var min = mapData.properties.allmin;
      var max = mapData.properties.allmax;

      var bounds;

      var featureLayer = L.geoJson(mapData, {
        pointToLayer: function (feature, latlng) {
          var geohashRect = feature.properties.rectangle;
          // get bounds from northEast[3] and southWest[1]
          // corners in geohash rectangle
          var corners = [
            [geohashRect[3][1], geohashRect[3][0]],
            [geohashRect[1][1], geohashRect[1][0]]
          ];
          return L.rectangle(corners);
        },
        onEachFeature: function (feature, layer) {
          self.bindPopup(feature, layer, map);
          layer.on({
            mouseover: function (e) {
              var layer = e.target;
              // bring layer to front if not older browser
              if (!L.Browser.ie && !L.Browser.opera) {
                layer.bringToFront();
              }
            }
          });
        },
        style: function (feature) {
          return self.applyShadingStyle(feature, min, max);
        },
        filter: self._filterToMapBounds(map)
      });

      // add legend
      if (mapData.features.length > 1) {
        self.addLegend(mapData, map);
      }

      return featureLayer;
    };

    /**
     * Type of data overlay for map:
     * creates canvas layer from mapData (geoJson)
     * with leaflet.heat plugin
     *
     * @method heatMap
     * @param map {Leaflet Object}
     * @param mapData {geoJson Object}
     * @return featureLayer {Leaflet object}
     */
    TileMap.prototype.heatMap = function (map, mapData) {
      var self = this;
      var max = mapData.properties.allmax;
      var points = this.dataToHeatArray(mapData, max);

      var options = {
        radius: +this._attr.heatRadius,
        blur: +this._attr.heatBlur,
        maxZoom: +this._attr.heatMaxZoom,
        minOpacity: +this._attr.heatMinOpacity
      };

      var featureLayer = L.heatLayer(points, options);

      if (self._attr.addTooltip && self.tooltipFormatter && !self._attr.disableTooltips) {
        map.on('mousemove', _.debounce(mouseMoveLocation, 15, {
          'leading': true,
          'trailing': false
        }));
        map.on('mouseout', function (e) {
          map.closePopup();
        });
        map.on('mousedown', function () {
          self._attr.disableTooltips = true;
          map.closePopup();
        });
        map.on('mouseup', function () {
          self._attr.disableTooltips = false;
        });
      }

      function mouseMoveLocation(e) {
        map.closePopup();

        // unhighlight all svgs
        d3.selectAll('path.geohash', this.chartEl).classed('geohash-hover', false);

        if (!mapData.features.length || self._attr.disableTooltips) {
          return;
        }

        var latlng = e.latlng;

        // find nearest feature to event latlng
        var feature = self.nearestFeature(latlng, mapData);

        var zoom = map.getZoom();

        // show tooltip if close enough to event latlng
        if (self.tooltipProximity(latlng, zoom, feature, map)) {
          self.showTooltip(map, feature, latlng);
        }
      }

      return featureLayer;
    };

    /**
     * Adds label div to each map when data is split
     *
     * @method addLabel
     * @param mapLabel {String}
     * @param map {Leaflet Object}
     * @return {undefined}
     */
    TileMap.prototype.addLabel = function (mapLabel, map) {
      var label = L.control();
      label.onAdd = function () {
        this._div = L.DomUtil.create('div', 'tilemap-info tilemap-label');
        this.update();
        return this._div;
      };
      label.update = function () {
        this._div.innerHTML = '<h2>' + mapLabel + '</h2>';
      };
      label.addTo(map);
    };

    /**
     * Adds legend div to each map when data is split
     * uses d3 scale from TileMap.prototype.quantizeColorScale
     *
     * @method addLegend
     * @param data {Object}
     * @param map {Leaflet Object}
     * @return {undefined}
     */
    TileMap.prototype.addLegend = function (data, map) {
      var self = this;
      var isLegend = $('div.tilemap-legend', this.chartEl).length;

      if (isLegend) return; // Don't add Legend if already one

      var legend = L.control({position: 'bottomright'});
      legend.onAdd = function () {
        var div = L.DomUtil.create('div', 'tilemap-legend');
        var colors = self._attr.colors;
        var labels = [];
        var i = 0;
        var vals;
        var strokecol;

        if (data.properties.min === data.properties.max) {
          // 1 val for legend
          vals = self._attr.cScale.invertExtent(colors[i]);
          strokecol = self.darkerColor(colors[i]);
          labels.push(
            '<i style="background:' + colors[i] + ';border-color:' + strokecol + '"></i> ' +
            vals[0].toFixed(0));
        } else {
          // 3 to 5 vals for legend
          if (colors) {
            for (i = 0; i < colors.length; i++) {
              vals = self._attr.cScale.invertExtent(colors[i]);
              strokecol = self.darkerColor(colors[i]);
              labels.push('<i style="background:' + colors[i] + ';border-color:' +
              strokecol + '"></i> ' + vals[0].toFixed(0) + ' &ndash; ' + vals[1].toFixed(0));
            }
          }
        }
        div.innerHTML = labels.join('<br>');

        return div;
      };
      legend.addTo(map);
    };

    /**
     * Apply style with shading to feature
     *
     * @method applyShadingStyle
     * @param feature {Object}
     * @param min {Number}
     * @param max {Number}
     * @return {Object}
     */
    TileMap.prototype.applyShadingStyle = function (feature, min, max) {
      var self = this;
      var count = feature.properties.count;
      var color = self.quantizeColorScale(count, min, max);

      return {
        fillColor: color,
        color: self.darkerColor(color),
        weight: 1.5,
        opacity: 1,
        fillOpacity: 0.75
      };
    };

    /**
     * Invalidate the size of the map, so that leaflet will resize to fit.
     * then moves to center
     *
     * @method resizeArea
     * @return {undefined}
     */
    TileMap.prototype.resizeArea = function () {
      this.maps.forEach(function (map) {
        map.invalidateSize({
          debounceMoveend: true
        });
      });
    };

    /**
     * Binds popup and events to each feature on map
     *
     * @method bindPopup
     * @param feature {Object}
     * @param layer {Object}
     * return {undefined}
     */
    TileMap.prototype.bindPopup = function (feature, layer, map) {
      var self = this;
      var popup = layer.on({
        mouseover: function (e) {
          var layer = e.target;
          // bring layer to front if not older browser
          if (!L.Browser.ie && !L.Browser.opera) {
            layer.bringToFront();
          }
          var latlng = L.latLng(feature.geometry.coordinates[0], feature.geometry.coordinates[1]);
          self.showTooltip(map, feature, latlng);
        },
        mouseout: function (e) {
          map.closePopup();
        }
      });

      this.popups.push(popup);
    };

    /**
     * retuns data for data for heat map intensity
     * if heatNormalizeData attribute is checked/true
     • normalizes data for heat map intensity
     *
     * @param mapData {geoJson Object}
     * @param nax {Number}
     * @method dataToHeatArray
     * @return {Array}
     */
    TileMap.prototype.dataToHeatArray = function (mapData, max) {
      var self = this;

      return mapData.features.map(function (feature) {
        var lat = feature.geometry.coordinates[1];
        var lng = feature.geometry.coordinates[0];
        var heatIntensity;

        if (!self._attr.heatNormalizeData) {
          // show bucket count on heatmap
          heatIntensity = feature.properties.count;
        } else {
          // show bucket count normalized to max value
          heatIntensity = parseInt(feature.properties.count / max * 100);
        }

        return [lat, lng, heatIntensity];
      });
    };

    /**
     * geohashMinDistance returns a min distance in meters for sizing
     * circle markers to fit within geohash grid rectangle
     *
     * @method geohashMinDistance
     * @param feature {Object}
     * @return {Number}
     */
    TileMap.prototype.geohashMinDistance = function (feature) {
      var centerPoint = feature.properties.center;
      var geohashRect = feature.properties.rectangle;

      // get lat[1] and lng[0] of geohash center point
      // apply lat to east[2] and lng to north[3] sides of rectangle
      // to get radius at center of geohash grid recttangle
      var center = L.latLng([centerPoint[1], centerPoint[0]]);
      var east   = L.latLng([centerPoint[1], geohashRect[2][0]]);
      var north  = L.latLng([geohashRect[3][1], centerPoint[0]]);

      var eastRadius  = Math.floor(center.distanceTo(east));
      var northRadius = Math.floor(center.distanceTo(north));

      return _.min([eastRadius, northRadius]);
    };

    /**
     * radiusScale returns a number for scaled circle markers
     * approx. square root of count
     * which is multiplied by a factor based on the geohash precision
     * for relative sizing of markers
     *
     * @method radiusScale
     * @param count {Number}
     * @param max {Number}
     * @param feature {Object}
     * @return {Number}
     */
    TileMap.prototype.radiusScale = function (count, max, feature) {
      // exp = 0.5 for square root ratio
      // exp = 1 for linear ratio
      var exp = 0.6;
      var maxRadius = this.geohashMinDistance(feature);
      var pct = count / max;
      return Math.pow(pct, exp) * maxRadius;
    };

    /**
     * d3 quantize scale returns a hex color,
     * used for marker fill color
     *
     * @method quantizeColorScale
     * @param count {Number}
     * @param min {Number}
     * @param max {Number}
     * @return {String} hex color
     */
    TileMap.prototype.quantizeColorScale = function (count, min, max) {
      var reds5 = ['#fed976', '#feb24c', '#fd8d3c', '#f03b20', '#bd0026'];
      var reds3 = ['#fecc5c', '#fd8d3c', '#e31a1c'];
      var reds1 = ['#ff6128'];
      var colors = this._attr.colors = reds5;

      if (max - min < 3) {
        colors = this._attr.colors = reds1;
      } else if (max - min < 25) {
        colors = this._attr.colors = reds3;
      }

      var cScale = this._attr.cScale = d3.scale.quantize()
      .domain([min, max])
      .range(colors);

      if (max === min) {
        return colors[0];
      } else {
        return cScale(count);
      }
    };

    /**
     * d3 method returns a darker hex color,
     * used for marker stroke color
     *
     * @method darkerColor
     * @param color {String} hex color
     * @return {String} hex color
     */
    TileMap.prototype.darkerColor = function (color) {
      var darker = d3.hcl(color).darker(1.3).toString();
      return darker;
    };

    /**
     * clean up the maps
     *
     * @method destroy
     * @return {undefined}
     */
    TileMap.prototype.destroy = function () {
      if (this.popups) {
        this.popups.forEach(function (popup) {
          popup.off('mouseover').off('mouseout');
        });
        this.popups = [];
      }

      if (this.maps) {
        this.maps.forEach(function (map) {
          if (map.fitControl) {
            map.fitControl.removeFrom(map);
          }
          map.remove();
        });
      }
    };

    return TileMap;

  };
});<|MERGE_RESOLUTION|>--- conflicted
+++ resolved
@@ -127,17 +127,11 @@
           });
 
           map.on('moveend', function setZoomCenter() {
-<<<<<<< HEAD
-            mapZoom = self._attr.mapZoom = map.getZoom();
-            mapCenter = self._attr.mapCenter = map.getCenter();
-
-            map.removeLayer(featureLayer);
-=======
             self._attr.mapZoom = map.getZoom();
             self._attr.mapCenter = map.getCenter();
 
-            featureLayer.clearLayers();
->>>>>>> 423954da
+            map.removeLayer(featureLayer);
+
             featureLayer = self.markerType(map, mapData).addTo(map);
           });
 
@@ -280,13 +274,8 @@
      * @param mapData {geoJson Object}
      * @return {undefined}
      */
-<<<<<<< HEAD
     TileMap.prototype.fitBounds = function (map, mapData) {
       map.fitBounds(mapData._latlngs || mapData.getBounds());
-=======
-    TileMap.prototype.fitBounds = function (map, featureLayer) {
-      map.fitBounds(featureLayer.getBounds());
->>>>>>> 423954da
     };
 
     /**
