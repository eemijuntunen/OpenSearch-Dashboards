define(function (require) {
  var _ = require('lodash');
  var angular = require('angular');
  var moment = require('moment');
  var ConfigTemplate = require('utils/config_template');
  var getSort = require('components/doc_table/lib/get_sort');
  var rison = require('utils/rison');

  var datemath = require('utils/datemath');

  require('components/notify/notify');
  require('components/timepicker/timepicker');
  require('directives/fixed_scroll');
  require('directives/validate_json');
  require('components/validate_query/validate_query');
  require('filters/moment');
  require('components/courier/courier');
  require('components/index_patterns/index_patterns');
  require('components/state_management/app_state');
  require('services/timefilter');
  require('components/highlight/highlight_tags');

  var app = require('modules').get('apps/discover', [
    'kibana/notify',
    'kibana/courier',
    'kibana/index_patterns'
  ]);

  require('routes')
  .when('/discover/:id?', {
    template: require('text!plugins/discover/index.html'),
    reloadOnSearch: false,
    resolve: {
      ip: function (Promise, courier, config, $location) {
        return courier.indexPatterns.getIds()
        .then(function (list) {
          var stateRison = $location.search()._a;
          var state;
          try { state = rison.decode(stateRison); } catch (e) {}
          state = state || {};

          var specified = !!state.index;
          var exists = _.contains(list, state.index);
          var id = exists ? state.index : config.get('defaultIndex');

          return Promise.props({
            list: list,
            loaded: courier.indexPatterns.get(id),
            stateVal: state.index,
            stateValFound: specified && exists
          });
        });
      },
      savedSearch: function (courier, savedSearches, $route) {
        return savedSearches.get($route.current.params.id)
        .catch(courier.redirectWhenMissing({
          'search': '/discover',
          'index-pattern': '/settings/objects/savedSearches/' + $route.current.params.id
        }));
      }
    }
  });

  app.controller('discover', function ($scope, config, courier, $route, $window, Notifier,
    AppState, timefilter, Promise, Private, kbnUrl, highlightTags) {

    var Vis = Private(require('components/vis/vis'));
    var docTitle = Private(require('components/doc_title/doc_title'));
    var brushEvent = Private(require('utils/brush_event'));
    var HitSortFn = Private(require('plugins/discover/_hit_sort_fn'));
    var queryFilter = Private(require('components/filter_bar/query_filter'));
    var filterManager = Private(require('components/filter_manager/filter_manager'));

    var notify = new Notifier({
      location: 'Discover'
    });

    $scope.intervalOptions = Private(require('components/agg_types/buckets/_interval_options'));
    $scope.showInterval = false;

    $scope.intervalEnabled = function (interval) {
      return interval.val !== 'custom';
    };

    $scope.toggleInterval = function () {
      $scope.showInterval = !$scope.showInterval;
    };

    // config panel templates
    $scope.configTemplate = new ConfigTemplate({
      load: require('text!plugins/discover/partials/load_search.html'),
      save: require('text!plugins/discover/partials/save_search.html')
    });

    $scope.timefilter = timefilter;

    // the saved savedSearch
    var savedSearch = $route.current.locals.savedSearch;
    $scope.$on('$destroy', savedSearch.destroy);

    // the actual courier.SearchSource
    $scope.searchSource = savedSearch.searchSource;
    $scope.indexPattern = resolveIndexPatternLoading();
    $scope.searchSource.set('index', $scope.indexPattern);

    if (savedSearch.id) {
      docTitle.change(savedSearch.title);
    }

    var $state = $scope.state = new AppState(getStateDefaults());
    function getStateDefaults() {
      return {
        query: $scope.searchSource.get('query') || '',
        sort: getSort.array(savedSearch.sort, $scope.indexPattern),
        columns: savedSearch.columns || ['_source'],
        index: $scope.indexPattern.id,
        interval: 'auto',
        filters: _.cloneDeep($scope.searchSource.getOwn('filter'))
      };
    }

    $state.index = $scope.indexPattern.id;
    $state.sort = getSort.array($state.sort, $scope.indexPattern);

    $scope.$watchCollection('state.columns', function () {
      $state.save();
    });

<<<<<<< HEAD
    filterManager.init($state);
=======
    var metaFields = config.get('metaFields');
>>>>>>> 1055e92d

    $scope.opts = {
      // number of records to fetch, then paginate through
      sampleSize: config.get('discover:sampleSize'),
      // Index to match
      index: $scope.indexPattern.id,
      timefield: $scope.indexPattern.timeFieldName,
      savedSearch: savedSearch,
      indexPatternList: $route.current.locals.ip.list
    };

    var init = _.once(function () {
      var showTotal = 5;
      $scope.failuresShown = showTotal;
      $scope.showAllFailures = function () {
        $scope.failuresShown = $scope.failures.length;
      };
      $scope.showLessFailures = function () {
        $scope.failuresShown = showTotal;
      };

      $scope.updateDataSource()
      .then(function () {
        $scope.$listen(timefilter, 'update', function () {
          $scope.fetch();
        });

        $scope.$watchCollection('state.sort', function (sort) {
          if (!sort) return;

          // get the current sort from {key: val} to ["key", "val"];
          var currentSort = _.pairs($scope.searchSource.get('sort')).pop();

          // if the searchSource doesn't know, tell it so
          if (!angular.equals(sort, currentSort)) $scope.fetch();
        });

        // update data source when filters update
        $scope.$listen(queryFilter, 'update', function () {
          return $scope.updateDataSource().then(function () {
            $state.save();
          });
        });

        // fetch data when filters fire fetch event
        $scope.$listen(queryFilter, 'fetch', $scope.fetch);

        $scope.$watch('opts.timefield', function (timefield) {
          timefilter.enabled = !!timefield;
        });

        $scope.$watch('state.interval', function (interval, oldInterval) {
          if (interval !== oldInterval && interval === 'auto') {
            $scope.showInterval = false;
          }
          $scope.fetch();
        });

        $scope.$watch('vis.aggs', function () {
          var buckets = $scope.vis.aggs.bySchemaGroup.buckets;

          if (buckets && buckets.length === 1) {
            $scope.intervalName = 'by ' + buckets[0].buckets.getInterval().description;
          } else {
            $scope.intervalName = 'auto';
          }
        });

        $scope.$watchMulti([
          'rows',
          'fetchStatus'
        ], (function updateResultState() {
          var prev = {};
          var status = {
            LOADING: 'loading', // initial data load
            READY: 'ready', // results came back
            NO_RESULTS: 'none' // no results came back
          };

          function pick(rows, oldRows, fetchStatus) {
            // initial state, pretend we are loading
            if (rows == null && oldRows == null) return status.LOADING;

            var rowsEmpty = _.isEmpty(rows);
            if (rowsEmpty && fetchStatus) return status.LOADING;
            else if (!rowsEmpty) return status.READY;
            else return status.NO_RESULTS;
          }

          return function () {
            var current = {
              rows: $scope.rows,
              fetchStatus: $scope.fetchStatus
            };

            $scope.resultState = pick(
              current.rows,
              prev.rows,
              current.fetchStatus,
              prev.fetchStatus
            );

            prev = current;
          };
        }()));

        $scope.searchSource.onError(function (err) {
          console.log(err);
          notify.error('An error occurred with your request. Reset your inputs and try again.');
        }).catch(notify.fatal);

        function initForTime() {
          return setupVisualization().then($scope.updateTime);
        }

        return Promise.resolve($scope.opts.timefield && initForTime())
        .then(function () {
          init.complete = true;
          $state.replace();
          $scope.$emit('application.load');
        });
      });
    });

    $scope.opts.saveDataSource = function () {
      return $scope.updateDataSource()
      .then(function () {
        savedSearch.id = savedSearch.title;
        savedSearch.columns = $scope.state.columns;
        savedSearch.sort = $scope.state.sort;

        return savedSearch.save()
        .then(function (id) {
          $scope.configTemplate.close('save');

          if (id) {
            notify.info('Saved Data Source "' + savedSearch.title + '"');
            if (savedSearch.id !== $route.current.params.id) {
              kbnUrl.change('/discover/{{id}}', { id: savedSearch.id });
            } else {
              // Update defaults so that "reload saved query" functions correctly
              $state.setDefaults(getStateDefaults());
            }
          }
        });
      })
      .catch(notify.error);
    };

    $scope.opts.fetch = $scope.fetch = function () {
      // ignore requests to fetch before the app inits
      if (!init.complete) return;

      $scope.updateTime();

      $scope.updateDataSource()
      .then(setupVisualization)
      .then(function () {
        $state.save();
        return courier.fetch();
      })
      .catch(notify.error);
    };

    $scope.searchSource.onBeginSegmentedFetch(function (segmented) {

      function flushResponseData() {
        $scope.hits = 0;
        $scope.faliures = [];
        $scope.rows = [];
        $scope.fieldCounts = {};
      }

      if (!$scope.rows) flushResponseData();

      var sort = $state.sort;
      var timeField = $scope.indexPattern.timeFieldName;
      var totalSize = $scope.size || $scope.opts.sampleSize;

      /**
       * Basically an emum.
       *
       * opts:
       *   "time" - sorted by the timefield
       *   "non-time" - explicitly sorted by a non-time field, NOT THE SAME AS `sortBy !== "time"`
       *   "implicit" - no sorting set, NOT THE SAME AS "non-time"
       *
       * @type {String}
       */
      var sortBy = (function () {
        if (!_.isArray(sort)) return 'implicit';
        else if (sort[0] === timeField) return 'time';
        else return 'non-time';
      }());

      var sortFn = null;
      if (sortBy === 'non-time') {
        sortFn = new HitSortFn(sort[1]);
      }

      $scope.updateTime();

      segmented.setDirection(sortBy === 'time' ? (sort[1] || 'desc') : 'desc');

      // triggered when the status updated
      segmented.on('status', function (status) {
        $scope.fetchStatus = status;
      });

      segmented.on('first', function () {
        flushResponseData();
      });

      segmented.on('segment', notify.timed('handle each segment', function (resp) {
        if (resp._shards.failed > 0) {
          $scope.failures = _.union($scope.failures, resp._shards.failures);
          $scope.failures = _.uniq($scope.failures, false, function (failure) {
            return failure.index + failure.shard + failure.reason;
          });
        }

        var rows = $scope.rows;
        var indexPattern = $scope.searchSource.get('index');

        // merge the rows and the hits, use a new array to help watchers
        rows = $scope.rows = rows.concat(resp.hits.hits);

        if (sortFn) {
          notify.event('resort rows', function () {
            rows.sort(sortFn);
            rows = $scope.rows = rows.slice(0, totalSize);
            $scope.fieldCounts = {};
          });
        }

        notify.event('flatten hit and count fields', function () {
          var counts = $scope.fieldCounts;
          $scope.rows.forEach(function (hit) {
            // skip this work if we have already done it and we are NOT sorting.
            // ---
            // when we are sorting results, we need to redo the counts each time because the
            // "top 500" may change with each response
            if (hit.$$_counted && !sortFn) return;
            hit.$$_counted = true;

            var fields = _.keys(indexPattern.flattenHit(hit));
            var n = fields.length;
            var field;
            while (field = fields[--n]) {
              if (counts[field]) counts[field] += 1;
              else counts[field] = 1;
            }
          });
        });

      }));

      segmented.on('mergedSegment', function (merged) {
        $scope.mergedEsResp = merged;
        $scope.hits = merged.hits.total;

      });

      segmented.on('complete', function () {
        if ($scope.fetchStatus.hitCount === 0) {
          flushResponseData();
        }

        $scope.fetchStatus = null;
      });
    }).catch(notify.fatal);

    $scope.updateTime = function () {
      $scope.timeRange = {
        from: datemath.parse(timefilter.time.from),
        to: datemath.parse(timefilter.time.to, true)
      };
    };

    $scope.resetQuery = function () {
      kbnUrl.change('/discover/{{id}}', { id: $route.current.params.id });
    };

    $scope.newQuery = function () {
      kbnUrl.change('/discover');
    };

    $scope.updateDataSource = Promise.method(function () {
      $scope.searchSource
      .size($scope.opts.sampleSize)
      .sort(getSort($state.sort, $scope.indexPattern))
      .query(!$state.query ? null : $state.query)
      .highlight({
        pre_tags: [highlightTags.pre],
        post_tags: [highlightTags.post],
        fields: {'*': {}},
        fragment_size: 2147483647 // Limit of an integer.
      })
      .set('filter', queryFilter.getFilters());
    });

    // TODO: On array fields, negating does not negate the combination, rather all terms
    $scope.filterQuery = function (field, values, operation) {
      $scope.indexPattern.popularizeField(field, 1);
      filterManager.add(field, values, operation, $state.index);
    };

    $scope.toTop = function () {
      $window.scrollTo(0, 0);
    };

    var loadingVis;
    var setupVisualization = function () {
      // If we're not setting anything up we need to return an empty promise
      if (!$scope.opts.timefield) return Promise.resolve();
      if (loadingVis) return loadingVis;

      var visStateAggs = [
        {
          type: 'count',
          schema: 'metric'
        },
        {
          type: 'date_histogram',
          schema: 'segment',
          params: {
            field: $scope.opts.timefield,
            interval: $state.interval,
            min_doc_count: 0
          }
        }
      ];

      // we have a vis, just modify the aggs
      if ($scope.vis) {
        var visState = $scope.vis.getState();
        visState.aggs = visStateAggs;

        $scope.vis.setState(visState);
        return Promise.resolve($scope.vis);
      }

      $scope.vis = new Vis($scope.indexPattern, {
        type: 'histogram',
        params: {
          addLegend: false,
          addTimeMarker: true
        },
        listeners: {
          click: function (e) {
            console.log(e);
            timefilter.time.from = moment(e.point.x);
            timefilter.time.to = moment(e.point.x + e.data.ordered.interval);
            timefilter.time.mode = 'absolute';
          },
          brush: brushEvent
        },
        aggs: visStateAggs
      });

      $scope.searchSource.aggs(function () {
        $scope.vis.requesting();
        return $scope.vis.aggs.toDsl();
      });

      // stash this promise so that other calls to setupVisualization will have to wait
      loadingVis = new Promise(function (resolve) {
        $scope.$on('ready:vis', function () {
          resolve($scope.vis);
        });
      })
      .finally(function () {
        // clear the loading flag
        loadingVis = null;
      });

      return loadingVis;
    };

    function resolveIndexPatternLoading() {
      var props = $route.current.locals.ip;
      var loaded = props.loaded;
      var stateVal = props.stateVal;
      var stateValFound = props.stateValFound;

      var own = $scope.searchSource.getOwn('index');

      if (own && !stateVal) return own;
      if (stateVal && !stateValFound) {
        var err = '"' + stateVal + '" is not a configured pattern. ';
        if (own) {
          notify.warning(err + ' Using the saved index pattern: "' + own.id + '"');
          return own;
        }

        notify.warning(err + ' Using the default index pattern: "' + loaded.id + '"');
      }
      return loaded;
    }

    init();
  });
});<|MERGE_RESOLUTION|>--- conflicted
+++ resolved
@@ -125,12 +125,6 @@
     $scope.$watchCollection('state.columns', function () {
       $state.save();
     });
-
-<<<<<<< HEAD
-    filterManager.init($state);
-=======
-    var metaFields = config.get('metaFields');
->>>>>>> 1055e92d
 
     $scope.opts = {
       // number of records to fetch, then paginate through
