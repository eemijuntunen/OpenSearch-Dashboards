--- conflicted
+++ resolved
@@ -49,13 +49,8 @@
   }
 
   getModules() {
-<<<<<<< HEAD
-    return _.chain([
-      this.uiExports.find(_.get(this, 'spec.uses', [])),
-=======
     return chain([
       this.uiExports.find(get(this, 'spec.uses', [])),
->>>>>>> 0dc74e1d
       this.uiExports.find(['chromeNavControls', 'hacks']),
     ])
     .flatten()
