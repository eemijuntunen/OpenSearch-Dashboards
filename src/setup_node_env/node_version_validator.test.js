--- conflicted
+++ resolved
@@ -155,11 +155,7 @@
      *   Note: src/dev/jest/config.js should be checked for any other config that we would like to pass to nyc
      */
     await exec(
-<<<<<<< HEAD
-      `node -e "${mockedProcessVersion}${mockedRequire}require('./node_version_validator.js')"`,
-=======
       `"${process.execPath}" -e "${mockedProcessVersion}${mockedRequire}require('./node_version_validator.js')"`,
->>>>>>> 6b42669f
       { cwd: __dirname }
     );
   } catch (ex) {
